--- conflicted
+++ resolved
@@ -1,8 +1,4 @@
-<<<<<<< HEAD
-#! /usr/bin/env python
-=======
 #!/usr/bin/env python
->>>>>>> f9087aef
 from tifffile import imsave
 import h5py
 import sys
